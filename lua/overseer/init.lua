---@mod overseer
local M = {}

local setup_callbacks = {}

local initialized = false
local pending_opts
local function do_setup()
  if not pending_opts then
    return
  end
  local config = require("overseer.config")
  config.setup(pending_opts)
  pending_opts = nil
  local util = require("overseer.util")
  local success_color = util.find_success_color()
  for _, hl in ipairs(M.get_all_highlights()) do
    vim.cmd(string.format("hi default link %s %s", hl.name, hl.default))
  end
  local aug = vim.api.nvim_create_augroup("Overseer", {})
  if config.auto_detect_success_color then
    vim.api.nvim_create_autocmd("ColorScheme", {
      pattern = "*",
      group = aug,
      desc = "Set Overseer default success color",
      callback = function()
        success_color = util.find_success_color()
        vim.cmd(string.format("hi link OverseerSUCCESS %s", success_color))
      end,
    })
  end
  vim.api.nvim_create_autocmd("User", {
    pattern = "SessionSavePre",
    desc = "Save task state when vim-session saves",
    group = aug,
    callback = function()
      local task_list = require("overseer.task_list")
      local cmds = vim.g.session_save_commands
      local tasks = task_list.serialize_tasks()
      if vim.tbl_isempty(tasks) then
        return
      end
      table.insert(cmds, '" overseer.nvim')
      -- For some reason, vim.json.encode encodes / as \/.
      local data = string.gsub(vim.json.encode(tasks), "\\/", "/")
      data = string.gsub(data, "'", "\\'")
      table.insert(cmds, string.format("lua require('overseer')._start_tasks('%s')", data))
      vim.g.session_save_commands = cmds
    end,
  })
  local Notifier = require("overseer.notifier")
  vim.api.nvim_create_autocmd("FocusGained", {
    desc = "Track editor focus for overseer",
    group = aug,
    callback = function()
      Notifier.focused = true
    end,
  })
  vim.api.nvim_create_autocmd("FocusLost", {
    desc = "Track editor focus for overseer",
    group = aug,
    callback = function()
      Notifier.focused = false
    end,
  })
  local ok, cmp = pcall(require, "cmp")
  if ok then
    cmp.register_source("overseer", require("cmp_overseer").new())
  end
  initialized = true
  for _, cb in ipairs(setup_callbacks) do
    cb()
  end
end

---When this function is called, complete the overseer setup
---@param mod string Name of overseer module
---@param fn string Name of function to wrap
local function lazy(mod, fn)
  return function(...)
    do_setup()
    return require(string.format("overseer.%s", mod))[fn](...)
  end
end

---When this function is called, if overseer has not loaded yet defer the call until after overseer
---has loaded.
---@param mod string Name of overseer module
---@param fn string Name of function to wrap
local function lazy_pend(mod, fn)
  return function(...)
    if initialized then
      require(string.format("overseer.%s", mod))[fn](...)
    else
      local args = { ... }
      M.on_setup(function()
        require(string.format("overseer.%s", mod))[fn](unpack(args))
      end)
    end
  end
end

local commands = {
  {
    cmd = "OverseerOpen",
    args = "`left/right`",
    func = "_open",
    def = {
      desc = "Open the overseer window. With `!` cursor stays in current window",
      nargs = "?",
      bang = true,
      complete = function(arg)
        return vim.tbl_filter(function(dir)
          return vim.startswith(dir, arg)
        end, { "left", "right" })
      end,
    },
  },
  {
    cmd = "OverseerClose",
    func = "_close",
    def = {
      desc = "Close the overseer window",
    },
  },
  {
    cmd = "OverseerToggle",
    args = "`left/right`",
    func = "_toggle",
    def = {
      desc = "Toggle the overseer window. With `!` cursor stays in current window",
      nargs = "?",
      bang = true,
      complete = function(arg)
        return vim.tbl_filter(function(dir)
          return vim.startswith(dir, arg)
        end, { "left", "right" })
      end,
    },
  },
  {
    cmd = "OverseerSaveBundle",
    args = "`[name]`",
    func = "_save_bundle",
    def = {
      desc = "Serialize and save the current tasks to disk",
      nargs = "?",
    },
  },
  {
    cmd = "OverseerLoadBundle",
    args = "`[name]`",
    func = "_load_bundle",
    def = {
      desc = "Load tasks that were saved to disk",
      nargs = "?",
    },
  },
  {
    cmd = "OverseerDeleteBundle",
    args = "`[name]`",
    func = "_delete_bundle",
    def = {
      desc = "Delete a saved task bundle",
      nargs = "?",
    },
  },
  {
    cmd = "OverseerRunCmd",
    args = "`[command]`",
    func = "_run_command",
    def = {
      desc = "Run a raw shell command",
      nargs = "?",
    },
  },
  {
    cmd = "OverseerRun",
    args = "`[name/tags]`",
    func = "_run_template",
    def = {
      desc = "Run a task from a template",
      nargs = "*",
    },
  },
  {
    cmd = "OverseerBuild",
    func = "_build_task",
    def = {
      desc = "Open the task builder",
    },
  },
  {
    cmd = "OverseerQuickAction",
    args = "`[action]`",
    func = "_quick_action",
    def = {
      nargs = "?",
      desc = "Run an action on the most recent task, or the task under the cursor",
    },
  },
  {
    cmd = "OverseerTaskAction",
    func = "_task_action",
    def = {
      desc = "Select a task to run an action on",
    },
  },
}

local function create_commands()
  for _, v in pairs(commands) do
    vim.api.nvim_create_user_command(v.cmd, lazy("commands", v.func), v.def)
  end
end

---Add support for preLaunchTask/postDebugTask to nvim-dap
---@param enabled boolean
local function patch_dap(enabled)
  local ok, dap = pcall(require, "dap")
  if not ok then
    return
  end
  if type(dap.run) == "table" then
    if not enabled then
      dap.run = dap.run.original
    end
    return
  elseif not enabled then
    return
  end
  local daprun = dap.run
  dap.run = setmetatable({
    wrapper = nil,
    original = daprun,
  }, {
    __call = function(self, config, opts)
      if not self.wrapper then
        self.wrapper = require("overseer.dap").wrap_run(daprun)
      end
      self.wrapper(config, opts)
    end,
  })
end

---Initialize overseer
---@param opts overseer.Config|nil Configuration options
M.setup = function(opts)
  opts = opts or {}
  create_commands()
  patch_dap(opts.dap ~= false)
  pending_opts = opts
  if initialized then
    do_setup()
  end
end

---Add a callback to run after overseer lazy setup
---@param callback fun()
M.on_setup = function(callback)
  table.insert(setup_callbacks, callback)
end

---Create a new Task
---@param opts overseer.TaskDefinition
---    cmd string|string[] Command to run
---    args nil|string[] Arguments to pass to the command
---    name nil|string Name of the task. Defaults to the cmd
---    cwd nil|string Working directory to run in
---    env nil|table<string, string> Additional environment variables
---    strategy nil|overseer.Serialized Definition for a run Strategy
---    metadata nil|table Arbitrary metadata for your own use
---    components nil|overseer.Serialized[] List of components to attach. Defaults to `{'default'}`
---@return overseer.Task
---@example
--- local task = overseer.new_task({
---   cmd = {'./build.sh'},
---   args = {'all'},
---   components = {{'on_output_quickfix', open=true}, 'default'}
--- })
--- task:start()
M.new_task = lazy("task", "new")

---Open or close the task list
---@param opts overseer.WindowOpts|nil
---    enter boolean|nil If false, stay in current window. Default true
---    direction nil|"left"|"right" Which direction to open the task list
M.toggle = lazy("window", "toggle")
---Open the task list
---@param opts overseer.WindowOpts|nil
---    enter boolean|nil If false, stay in current window. Default true
---    direction nil|"left"|"right" Which direction to open the task list
M.open = lazy("window", "open")

---Close the task list
M.close = lazy("window", "close")

---Get the list of saved task bundles
---@return string[] Names of task bundles
M.list_task_bundles = lazy("task_bundle", "list_task_bundles")
---Load tasks from a saved bundle
---@param name string|nil
---@param opts table|nil
---    ignore_missing boolean|nil When true, don't notify if bundle doesn't exist
M.load_task_bundle = lazy("task_bundle", "load_task_bundle")
---Save tasks to a bundle on disk
---@param name string|nil Name of bundle. If nil, will prompt user.
---@param tasks nil|overseer.Task[] Specific tasks to save. If nil, saves all tasks.
---@param opts table|nil
---    on_conflict nil|"overwrite"|"append"|"cancel"
M.save_task_bundle = lazy("task_bundle", "save_task_bundle")
---Delete a saved task bundle
---@param name string|nil
M.delete_task_bundle = lazy("task_bundle", "delete_task_bundle")

---List all tasks
---@param opts overseer.ListTaskOpts|nil
---    unique boolean|nil Deduplicates non-running tasks by name
---    name nil|string|string[] Only list tasks with this name or names
---    name_not nil|boolean Invert the name search (tasks *without* that name)
---    status nil|overseer.Status|overseer.Status[] Only list tasks with this status or statuses
---    status_not nil|boolean Invert the status search
---    recent_first nil|boolean The most recent tasks are first in the list
---    bundleable nil|boolean Only list tasks that should be included in a bundle
---    filter nil|fun(task: overseer.Task): boolean
---@return overseer.Task[]
M.list_tasks = lazy("task_list", "list_tasks")

---Run a task from a template
---@param opts overseer.TemplateRunOpts
---    name nil|string The name of the template to run
---    tags nil|string[] List of tags used to filter when searching for template
---    autostart nil|boolean When true, start the task after creating it (default true)
---    first nil|boolean When true, take first result and never show the task picker. Default behavior will auto-set this based on presence of name and tags
---    prompt nil|"always"|"missing"|"allow"|"never" Controls when to prompt user for parameter input
---    params nil|table Parameters to pass to template
---    cwd nil|string Working directory for the task
---    env nil|table<string, string> Additional environment variables for the task
---@param callback nil|fun(task: overseer.Task|nil, err: string|nil)
---@note
--- The prompt option will control when the user is presented a popup dialog to input template
--- parameters. The possible values are:
---    always    Show when template has any params
---    missing   Show when template has any params not explicitly passed in
---    allow     Only show when a required param is missing
---    never     Never show prompt (error if required param missing)
--- The default is controlled by the default_template_prompt config option.
---@example
--- -- Run the task named "make all"
--- -- equivalent to :OverseerRun make all
--- overseer.run_template({name = "make all"})
--- -- Run the default "build" task
--- -- equivalent to :OverseerRun BUILD
--- overseer.run_template({tags = {overseer.TAG.BUILD}})
--- -- Run the task named "serve" with some default parameters
--- overseer.run_template({name = "serve", params = {port = 8080}})
--- -- Create a task but do not start it
--- overseer.run_template({name = "make", autostart = false}, function(task)
---   -- do something with the task
--- end)
--- -- Run a task and immediately open the floating window
--- overseer.run_template({name = "make"}, function(task)
---   if task then
---     overseer.run_action(task, 'open float')
---   end
--- end)
--- -- Run a task and always show the parameter prompt
--- overseer.run_template({name = "npm watch", prompt = "always"})
M.run_template = lazy("commands", "run_template")

---Run an action on a task
---@param task overseer.Task
---@param name string|nil Name of action. When omitted, prompt user to pick.
M.run_action = lazy("action_util", "run_task_action")

---Create a new template by overriding fields on another
---@param base overseer.TemplateDefinition The base template definition to wrap
---@param override nil|table<string, any> Override any fields on the base
---@param default_params nil|table<string, any> Provide default values for any parameters on the base
---@return overseer.TemplateDefinition
---@note
--- This is typically used for a TemplateProvider, to define the task a single time and generate
--- multiple templates based on the available args.
---@example
--- local tmpl = {
---   params = {
---     args = { type = 'list', delimiter = ' ' }
---   },
---   builder = function(params)
---   return {
---     cmd = { 'make' },
---     args = params.args,
---   }
--- }
--- local template_provider = {
---   generator = function(opts)
---     return {
---       overseer.wrap_template(tmpl, nil, { args = { 'all' } }),
---       overseer.wrap_template(tmpl, {name = 'make clean'}, { args = { 'clean' } }),
---     }
---   end
--- }
M.wrap_template = function(base, override, default_params)
  override = override or {}
  if default_params then
    override.params = vim.deepcopy(base.params)
    for k, v in pairs(default_params) do
      override.params[k].default = v
    end
  end
  return setmetatable(override, { __index = base })
end

<<<<<<< HEAD
---Directly register an overseer template
=======
---Add a hook that runs on a TaskDefinition before the task is created
---@param name string Name of template or template module to hook
---@param hook fun(task_defn: overseer.TaskDefinition, util: overseer.TaskUtil)
---@example
--- -- Add on_output_quickfix component to all "cargo" templates
--- overseer.add_hook_template("cargo", function(task_defn, util)
---   util.add_component(task_defn, { "on_output_quickfix", open = true })
--- end)
--- -- Remove the on_complete_notify component from "cargo clean" task
--- overseer.add_hook_template("cargo clean", function(task_defn, util)
---   util.remove_component(task_defn, "on_complete_notify")
--- end)
M.add_template_hook = lazy_pend("template", "add_hook_template")
---Remove a hook that was added with add_hook_template
---@param name string Name of template or template module
---@param hook fun(task_defn: overseer.TaskDefinition, util: overseer.TaskUtil)
M.remove_template_hook = lazy_pend("template", "remove_hook_template")

---@deprecated
M.hook_template = M.add_template_hook

>>>>>>> a13cc55f
---@param defn overseer.TemplateDefinition|overseer.TemplateProvider
M.register_template = lazy_pend("template", "register")
---Load a template definition from its module location
---@param name string
---@example
--- -- This will load the template in lua/overseer/template/mytask.lua
--- overseer.load_template('mytask')
M.load_template = lazy_pend("template", "load_template")

-- Used for vim-session integration.
local timer_active = false
---@private
M._start_tasks = function(str)
  -- HACK for some reason vim-session fires SessionSavePre multiple times, which
  -- can lead to multiple 'load' lines in the same session file. We need to make
  -- sure we only take the first one.
  if timer_active then
    return
  end
  timer_active = true
  vim.defer_fn(function()
    local data = vim.json.decode(str)
    for _, params in ipairs(data) do
      local task = M.new_task(params)
      task:start()
    end
    timer_active = false
  end, 100)
end

setmetatable(M, {
  __index = function(t, key)
    local ok, val = pcall(require, string.format("overseer.%s", key))
    if ok then
      rawset(t, key, val)
      return val
    else
      -- allow top-level direct access to constants (e.g. overseer.STATUS)
      local constants = require("overseer.constants")
      if constants[key] then
        rawset(t, key, constants[key])
        return constants[key]
      end
      error(string.format("Error requiring overseer.%s: %s", key, val))
    end
  end,
})

---Used for documentation generation
---@private
M.get_all_commands = function()
  local cmds = vim.deepcopy(commands)
  for _, v in ipairs(cmds) do
    for k, param in pairs(v.def) do
      if type(param) == "function" then
        v.def[k] = nil
      end
    end
  end
  return cmds
end

---Used for documentation generation
---@private
M.get_all_highlights = function()
  local util = require("overseer.util")
  local success_color = util.find_success_color()
  return {
    { name = "OverseerPENDING", default = "Normal", desc = "Pending tasks" },
    { name = "OverseerRUNNING", default = "Constant", desc = "Running tasks" },
    { name = "OverseerSUCCESS", default = success_color, desc = "Succeeded tasks" },
    { name = "OverseerCANCELED", default = "DiagnosticWarn", desc = "Canceled tasks" },
    { name = "OverseerFAILURE", default = "DiagnosticError", desc = "Failed tasks" },
    { name = "OverseerDISPOSED", default = "Comment" },
    {
      name = "OverseerTask",
      default = "Title",
      desc = "Used to render the name of a task or template",
    },
    {
      name = "OverseerTaskBorder",
      default = "FloatBorder",
      desc = "The separator in the task list",
    },
    { name = "OverseerOutput", default = "Normal", desc = "The output summary in the task list" },
    {
      name = "OverseerComponent",
      default = "Constant",
      desc = "The name of a component in the task list or task editor",
    },
    {
      name = "OverseerField",
      default = "Keyword",
      desc = "The name of a field in the task or template editor",
    },
  }
end

return M<|MERGE_RESOLUTION|>--- conflicted
+++ resolved
@@ -411,9 +411,6 @@
   return setmetatable(override, { __index = base })
 end
 
-<<<<<<< HEAD
----Directly register an overseer template
-=======
 ---Add a hook that runs on a TaskDefinition before the task is created
 ---@param name string Name of template or template module to hook
 ---@param hook fun(task_defn: overseer.TaskDefinition, util: overseer.TaskUtil)
@@ -435,7 +432,7 @@
 ---@deprecated
 M.hook_template = M.add_template_hook
 
->>>>>>> a13cc55f
+---Directly register an overseer template
 ---@param defn overseer.TemplateDefinition|overseer.TemplateProvider
 M.register_template = lazy_pend("template", "register")
 ---Load a template definition from its module location
